--- conflicted
+++ resolved
@@ -1,18 +1,3 @@
-<<<<<<< HEAD
-class UndoRedo extends HTMLElement {
-  shadow
-
-  constructor () {
-    super()
-    const template = document.getElementById('undo-redo') as HTMLTemplateElement
-    const content = template.content
-    this.shadow = this.attachShadow({ mode: 'open' })
-    this.shadow.appendChild(content.cloneNode(true))
-  }
-}
-
-customElements.define('undo-redo', UndoRedo)
-=======
 import { html, css, unsafeCSS, LitElement, type TemplateResult } from 'lit'
 import { customElement } from 'lit/decorators.js'
 import style_less from './undo-redo.less?inline'
@@ -29,5 +14,4 @@
       </div>
     `
   }
-}
->>>>>>> 055928e6
+}
import { html, css, unsafeCSS, LitElement, type TemplateResult } from 'lit'
import { customElement, state } from 'lit/decorators.js'
import { map } from 'lit/directives/map.js'
import style_less from './root-component.less?inline'
import '../content-pane/content-pane'
import '../nav-bar/nav-bar'
import { ContentData, type TabData } from '../../util/tab-data'
import { aeonState } from '../../../aeon_events'
import { tabList } from '../../util/config'
import { type IRegulationData, type IVariableData } from '../../util/data-interfaces'
import { dialog } from '@tauri-apps/api'
import { dummyData } from '../../util/dummy-data'

const SAVE_VARIABLES = 'variables'
const SAVE_REGULATIONS = 'regulations'

@customElement('root-component')
class RootComponent extends LitElement {
  static styles = css`${unsafeCSS(style_less)}`
  @state() data: ContentData = ContentData.create()
  @state() tabs: TabData[] = tabList

  constructor () {
    super()
<<<<<<< HEAD
    aeonState.tabBar.active.addEventListener(this.#onSwitched.bind(this))
    aeonState.tabBar.pinned.addEventListener(this.#onPinned.bind(this))
    this.addEventListener('update-data', this.updateData)
    this.addEventListener('update-function', this.focusFunction)
    this.data = dummyData
=======
    aeonState.tab_bar.active.addEventListener(this.#onSwitched.bind(this))
    aeonState.tab_bar.pinned.addEventListener(this.#onPinned.bind(this))
    aeonState.tab_bar.active.refresh()
    aeonState.tab_bar.pinned.refresh()
    this.addEventListener('load-dummy', () => { this.saveData(dummyData.variables, dummyData.regulations) })
    this.addEventListener('focus-function', this.focusFunction)
    this.addEventListener('add-variable', this.addVariable)
    this.addEventListener('add-regulation', this.addRegulation)
    this.addEventListener('update-variable', this.updateVariable)
    this.addEventListener('update-regulation', this.updateRegulation)
    this.addEventListener('remove-element', (e) => { void this.removeVariable(e) })

    this.data = this.data.copy({ variables: this.loadCachedNodes(), regulations: this.loadCachedEdges() })
>>>>>>> 0ffae361
  }

  #onPinned (pinned: number[]): void {
    this.tabs = this.tabs.map((tab) =>
      tab.copy({
        pinned: pinned.includes(tab.id)
      })
    )
    this.adjustRegEditor()
  }

  #onSwitched (tabId: number): void {
    this.tabs = this.tabs.map((tab) =>
      tab.copy({
        active: tab.id === tabId
      })
    )
    this.adjustRegEditor()
  }

  private updateRegulation (event: Event): void {
    const regulationId = (event as CustomEvent).detail.id
    const index = this.data.regulations.findIndex((reg) => reg.id === regulationId)
    if (index === -1) return
    const regulations = [...this.data.regulations]
    regulations[index] = {
      ...regulations[index],
      observable: (event as CustomEvent).detail.observable,
      monotonicity: (event as CustomEvent).detail.monotonicity
    }
    this.saveData(this.data.variables, regulations)
  }

  private updateVariable (event: Event): void {
    const details = (event as CustomEvent).detail
    const variables = [...this.data.variables]
    const regulations = [...this.data.regulations]
    const variableIndex = variables.findIndex(variable => variable.id === details.oldId)
    variables[variableIndex] = {
      ...variables[variableIndex],
      id: details.id,
      name: details.name,
      function: details.function,
      position: details.position
    }
    if (details.oldId !== details.id) {
      this.data.regulations.forEach((_, i) => {
        if (this.data.regulations[i].source === details.oldId) {
          regulations[i].source = details.id
        }
        if (this.data.regulations[i].target === details.oldId) {
          regulations[i].target = details.id
        }
      })
    }
    this.saveData(variables, regulations)
  }

  private addVariable (event: Event): void {
    const details = (event as CustomEvent).detail
    const variables = [...this.data.variables]
    variables.push({
      id: details.id,
      name: details.name,
      position: details.position,
      function: details.function ?? ''
    })
    this.saveData(variables, this.data.regulations)
  }

  private addRegulation (event: Event): void {
    const details = (event as CustomEvent).detail
    const regulations = [...this.data.regulations]
    regulations.push({
      id: details.id,
      source: details.source,
      target: details.target,
      observable: details.observable,
      monotonicity: details.monotonicity
    })
    this.saveData(this.data.variables, regulations)
  }

  private async removeVariable (event: Event): Promise<void> {
    if (!await dialog.ask('Are you sure?', {
      type: 'warning',
      okLabel: 'Delete',
      cancelLabel: 'Keep',
      title: 'Delete'
    })) return
    const variableId = (event as CustomEvent).detail.id
    this.saveData(
      this.data.variables.filter((variable) => variable.id !== variableId),
      this.data.regulations.filter((regulation) => regulation.source !== variableId && regulation.target !== variableId && regulation.id !== variableId)
    )
  }

  private adjustRegEditor (): void {
    if (window.outerWidth <= 800) return
    window.dispatchEvent(new CustomEvent('adjust-graph', {
      detail: {
        tabCount: this.visibleTabs().length
      }
    }))
  }

  private focusFunction (event: Event): void {
<<<<<<< HEAD
    aeonState.tabBar.active.emitValue(1)
    console.log(this.shadowRoot?.querySelector('#functions')?.shadowRoot?.querySelector('functions-editor'))
    this.shadowRoot?.querySelector('#functions')
      ?.shadowRoot?.querySelector('functions-editor')
      ?.dispatchEvent(new CustomEvent('focus-function', {
        detail: {
          nodeId: (event as CustomEvent).detail.nodeId
        }
      }))
=======
    aeonState.tab_bar.active.emitValue(1)
    window.dispatchEvent(new CustomEvent('focus-function-field', {
      detail: {
        variableId: (event as CustomEvent).detail.variableId
      }
    }))
>>>>>>> 0ffae361
  }

  private visibleTabs (): TabData[] {
    return this.tabs.sort((a, b) => a.id - b.id).filter((tab) => tab.pinned || tab.active)
  }

  private saveData (variables: IVariableData[], regulations: IRegulationData[]): void {
    // sort nodes to keep alphabetical order in lists
    variables.sort((a, b) => (a.id > b.id ? 1 : -1))
    regulations.sort((a, b) => (a.source + a.target > b.source + b.target ? 1 : -1))

    localStorage.setItem(SAVE_VARIABLES, JSON.stringify(variables))
    localStorage.setItem(SAVE_REGULATIONS, JSON.stringify(regulations))
    this.data = ContentData.create({
      variables,
      regulations
    })
  }

  loadCachedNodes (): IVariableData[] {
    try {
      const parsed = (JSON.parse(localStorage.getItem(SAVE_VARIABLES) ?? '[]') as IVariableData[])
      console.log('nodes loaded')
      return parsed
    } catch (e) {
      return []
    }
  }

  loadCachedEdges (): IRegulationData[] {
    try {
      const parsed = (JSON.parse(localStorage.getItem(SAVE_REGULATIONS) ?? '[]') as IRegulationData[])
      console.log('edges loaded')
      return parsed
    } catch (e) {
      return []
    }
  }

  render (): TemplateResult {
    const visibleTabs = this.visibleTabs()
    return html`
      <div class="root-component">
        <nav-bar .tabs=${this.tabs}></nav-bar>
        <div class="content uk-flex uk-flex-row uk-flex-stretch uk-flex-wrap-stretch">
          ${map(this.tabs, (tab) => html`
            <content-pane id="${tab.name.toLowerCase()}" ?hidden="${!(tab.pinned || tab.active)}"
                          class="uk-width-1-${visibleTabs.length} ${tab.active ? 'active' : 'inactive'}" .tab=${tab}
                          .data=${this.data}></content-pane>
          `)}
        </div>
      </div>
    `
  }
}<|MERGE_RESOLUTION|>--- conflicted
+++ resolved
@@ -22,17 +22,10 @@
 
   constructor () {
     super()
-<<<<<<< HEAD
     aeonState.tabBar.active.addEventListener(this.#onSwitched.bind(this))
     aeonState.tabBar.pinned.addEventListener(this.#onPinned.bind(this))
-    this.addEventListener('update-data', this.updateData)
-    this.addEventListener('update-function', this.focusFunction)
-    this.data = dummyData
-=======
-    aeonState.tab_bar.active.addEventListener(this.#onSwitched.bind(this))
-    aeonState.tab_bar.pinned.addEventListener(this.#onPinned.bind(this))
-    aeonState.tab_bar.active.refresh()
-    aeonState.tab_bar.pinned.refresh()
+    aeonState.tabBar.active.refresh()
+    aeonState.tabBar.pinned.refresh()
     this.addEventListener('load-dummy', () => { this.saveData(dummyData.variables, dummyData.regulations) })
     this.addEventListener('focus-function', this.focusFunction)
     this.addEventListener('add-variable', this.addVariable)
@@ -42,7 +35,6 @@
     this.addEventListener('remove-element', (e) => { void this.removeVariable(e) })
 
     this.data = this.data.copy({ variables: this.loadCachedNodes(), regulations: this.loadCachedEdges() })
->>>>>>> 0ffae361
   }
 
   #onPinned (pinned: number[]): void {
@@ -150,24 +142,12 @@
   }
 
   private focusFunction (event: Event): void {
-<<<<<<< HEAD
     aeonState.tabBar.active.emitValue(1)
-    console.log(this.shadowRoot?.querySelector('#functions')?.shadowRoot?.querySelector('functions-editor'))
-    this.shadowRoot?.querySelector('#functions')
-      ?.shadowRoot?.querySelector('functions-editor')
-      ?.dispatchEvent(new CustomEvent('focus-function', {
-        detail: {
-          nodeId: (event as CustomEvent).detail.nodeId
-        }
-      }))
-=======
-    aeonState.tab_bar.active.emitValue(1)
     window.dispatchEvent(new CustomEvent('focus-function-field', {
       detail: {
         variableId: (event as CustomEvent).detail.variableId
       }
     }))
->>>>>>> 0ffae361
   }
 
   private visibleTabs (): TabData[] {

--- conflicted
+++ resolved
@@ -1,23 +1,3 @@
-<<<<<<< HEAD
-class NavBar extends HTMLElement {
-  shadow
-
-  constructor () {
-    super()
-    const template = document.getElementById('nav-bar') as HTMLTemplateElement
-    const content = template.content
-    this.shadow = this.attachShadow({ mode: 'open' })
-    this.shadow.appendChild(content.cloneNode(true))
-
-    const linkElem = document.createElement('link')
-    linkElem.setAttribute('rel', 'stylesheet')
-    linkElem.setAttribute('href', 'component/nav-bar/nav-bar.less')
-    this.shadow.appendChild(linkElem)
-  }
-}
-
-customElements.define('nav-bar', NavBar)
-=======
 import { html, css, unsafeCSS, LitElement, type TemplateResult } from 'lit'
 import { customElement } from 'lit/decorators.js'
 import style_less from './nav-bar.less?inline'
@@ -50,5 +30,4 @@
       </div>
     `
   }
-}
->>>>>>> 055928e6
+}
--- conflicted
+++ resolved
@@ -15,16 +15,12 @@
 path = "src/bin/cli-test.rs"
 
 [dependencies]
-<<<<<<< HEAD
 biodivine-lib-bdd = ">=0.5.2, <1.0.0"
 biodivine-lib-param-bn = ">=0.4.7, <1.0.0"
 biodivine-hctl-model-checker = ">=0.2.0, <1.0.0"
 lazy_static = "1.4.0"
 regex = "1.10.2"
-tauri = { version = "1.4", features = ["shell-open"] }
-=======
 tauri = { version = "1.4", features = [ "window-close", "window-create", "dialog-all", "shell-open"] }
->>>>>>> be23fc92
 serde = { version = "1.0", features = ["derive"] }
 serde_json = "1.0"
 
